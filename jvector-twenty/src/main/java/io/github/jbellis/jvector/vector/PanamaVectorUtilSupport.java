--- conflicted
+++ resolved
@@ -41,18 +41,13 @@
     }
 
     @Override
-<<<<<<< HEAD
-    public int dotProduct(VectorByte<?> a, VectorByte<?> b) {
-        return SimdOps.dotProduct((OffHeapVectorByte)a, (OffHeapVectorByte)b);
-=======
-    public float squareDistance(float[] a, int aoffset, float[] b, int boffset, int length) {
-        return SimdOps.squareDistance(a, aoffset, b, boffset, length);
+    public float squareDistance(VectorFloat<?> a, int aoffset, VectorFloat<?> b, int boffset, int length) {
+        return SimdOps.squareDistance((OffHeapVectorFloat) a, aoffset, (OffHeapVectorFloat) b, boffset, length);
     }
 
     @Override
-    public int dotProduct(byte[] a, byte[] b) {
-        return SimdOps.dotProduct(a, b);
->>>>>>> 2edd2eef
+    public int dotProduct(VectorByte<?> a, VectorByte<?> b) {
+        return SimdOps.dotProduct((OffHeapVectorByte)a, (OffHeapVectorByte)b);
     }
 
     @Override
