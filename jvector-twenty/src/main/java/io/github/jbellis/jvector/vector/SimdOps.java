/*
 * Copyright DataStax, Inc.
 *
 * Licensed under the Apache License, Version 2.0 (the "License");
 * you may not use this file except in compliance with the License.
 * You may obtain a copy of the License at
 *
 * http://www.apache.org/licenses/LICENSE-2.0
 *
 * Unless required by applicable law or agreed to in writing, software
 * distributed under the License is distributed on an "AS IS" BASIS,
 * WITHOUT WARRANTIES OR CONDITIONS OF ANY KIND, either express or implied.
 * See the License for the specific language governing permissions and
 * limitations under the License.
 */

package io.github.jbellis.jvector.vector;

import io.github.jbellis.jvector.vector.types.VectorFloat;
import jdk.incubator.vector.ByteVector;
import jdk.incubator.vector.FloatVector;
import jdk.incubator.vector.IntVector;
import jdk.incubator.vector.VectorOperators;

import java.nio.ByteOrder;
import java.util.List;

final class SimdOps {
    static {
        System.setProperty("jdk.incubator.vector.VECTOR_ACCESS_OOB_CHECK", "0");
    }

    static float sum(OffHeapVectorFloat vector) {
        var sum = FloatVector.zero(FloatVector.SPECIES_PREFERRED);
        int vectorizedLength = FloatVector.SPECIES_PREFERRED.loopBound(vector.length());

        // Process the vectorized part
        for (int i = 0; i < vectorizedLength; i += FloatVector.SPECIES_PREFERRED.length()) {
            FloatVector a = FloatVector.fromMemorySegment(FloatVector.SPECIES_PREFERRED, vector.get(), vector.offset(i), ByteOrder.LITTLE_ENDIAN);
            sum = sum.add(a);
        }

        float res = sum.reduceLanes(VectorOperators.ADD);

        // Process the tail
        for (int i = vectorizedLength; i < vector.length(); i++) {
            res += vector.get(i);
        }

        return res;
    }

    static VectorFloat<?> sum(List<VectorFloat<?>> vectors) {
        if (vectors == null || vectors.isEmpty()) {
            throw new IllegalArgumentException("Input list cannot be null or empty");
        }

        int dimension = vectors.get(0).length();
        OffHeapVectorFloat sum = new OffHeapVectorFloat(dimension);

        // Process each vector from the list
        for (VectorFloat<?> vector : vectors) {
            addInPlace(sum, (OffHeapVectorFloat) vector);
        }

        return sum;
    }

    static void divInPlace(OffHeapVectorFloat vector, float divisor) {
        int vectorizedLength = FloatVector.SPECIES_PREFERRED.loopBound(vector.length());

        // Process the vectorized part
        for (int i = 0; i < vectorizedLength; i += FloatVector.SPECIES_PREFERRED.length()) {
            var a = FloatVector.fromMemorySegment(FloatVector.SPECIES_PREFERRED, vector.get(), vector.offset(i), ByteOrder.LITTLE_ENDIAN);
            var divResult = a.div(divisor);
            divResult.intoMemorySegment(vector.get(), i, ByteOrder.LITTLE_ENDIAN);
        }

        // Process the tail
        for (int i = vectorizedLength; i < vector.length(); i++) {
            vector.set(i, vector.get(i) / divisor);
        }
    }

    static float dot64(OffHeapVectorFloat v1, int offset1, OffHeapVectorFloat v2, int offset2) {
        var a = FloatVector.fromMemorySegment(FloatVector.SPECIES_64, v1.get(), v1.offset(offset1), ByteOrder.LITTLE_ENDIAN);
        var b = FloatVector.fromMemorySegment(FloatVector.SPECIES_64, v2.get(), v1.offset(offset2), ByteOrder.LITTLE_ENDIAN);
        return a.mul(b).reduceLanes(VectorOperators.ADD);
    }

    static float dot128(OffHeapVectorFloat v1, int offset1, OffHeapVectorFloat v2, int offset2) {
        var a = FloatVector.fromMemorySegment(FloatVector.SPECIES_128, v1.get(), v1.offset(offset1), ByteOrder.LITTLE_ENDIAN);
        var b = FloatVector.fromMemorySegment(FloatVector.SPECIES_128, v2.get(), v2.offset(offset2), ByteOrder.LITTLE_ENDIAN);
        return a.mul(b).reduceLanes(VectorOperators.ADD);
    }

    static float dot256(OffHeapVectorFloat v1, int offset1, OffHeapVectorFloat v2, int offset2) {
        var a = FloatVector.fromMemorySegment(FloatVector.SPECIES_256, v1.get(), v1.offset(offset1), ByteOrder.LITTLE_ENDIAN);
        var b = FloatVector.fromMemorySegment(FloatVector.SPECIES_256, v2.get(), v2.offset(offset2), ByteOrder.LITTLE_ENDIAN);
        return a.mul(b).reduceLanes(VectorOperators.ADD);
    }

    static float dotPreferred(OffHeapVectorFloat v1, int offset1, OffHeapVectorFloat v2, int offset2) {
        var a = FloatVector.fromMemorySegment(FloatVector.SPECIES_PREFERRED, v1.get(), v1.offset(offset1), ByteOrder.LITTLE_ENDIAN);
        var b = FloatVector.fromMemorySegment(FloatVector.SPECIES_PREFERRED, v2.get(), v2.offset(offset2), ByteOrder.LITTLE_ENDIAN);
        return a.mul(b).reduceLanes(VectorOperators.ADD);
    }

    static float dotProduct(OffHeapVectorFloat v1, OffHeapVectorFloat v2) {
        return dotProduct(v1, 0, v2, 0, v1.length());
    }

    static float dotProduct(OffHeapVectorFloat v1, int v1offset, OffHeapVectorFloat v2, int v2offset, final int length)
    {
        //Common case first
        if (length >= FloatVector.SPECIES_PREFERRED.length())
            return dotProductPreferred(v1, v1offset, v2, v2offset, length);

        if (length < FloatVector.SPECIES_128.length())
            return dotProduct64(v1, v1offset, v2, v2offset, length);
        else if (length < FloatVector.SPECIES_256.length())
            return dotProduct128(v1, v1offset, v2, v2offset, length);
        else
            return dotProduct256(v1, v1offset, v2, v2offset, length);

    }

    static float dotProduct64(OffHeapVectorFloat v1, int v1offset, OffHeapVectorFloat v2, int v2offset, int length) {

        if (length == FloatVector.SPECIES_64.length())
            return dot64(v1, v1offset, v2, v2offset);

        final int vectorizedLength = FloatVector.SPECIES_64.loopBound(length);
        FloatVector sum = FloatVector.zero(FloatVector.SPECIES_64);

        int i = 0;
        // Process the vectorized part
        for (; i < vectorizedLength; i += FloatVector.SPECIES_64.length()) {
            FloatVector a = FloatVector.fromMemorySegment(FloatVector.SPECIES_64, v1.get(), v1.offset(v1offset + i), ByteOrder.LITTLE_ENDIAN);
            FloatVector b = FloatVector.fromMemorySegment(FloatVector.SPECIES_64, v2.get(), v2.offset(v2offset + i), ByteOrder.LITTLE_ENDIAN);
            sum = sum.add(a.mul(b));
        }

        float res = sum.reduceLanes(VectorOperators.ADD);

        // Process the tail
        for (; i < length; ++i)
            res += v1.get(v1offset + i) * v2.get(v2offset + i);

        return res;
    }

    static float dotProduct128(OffHeapVectorFloat v1, int v1offset, OffHeapVectorFloat v2, int v2offset, int length) {

        if (length == FloatVector.SPECIES_128.length())
            return dot128(v1, v1offset, v2, v2offset);

        final int vectorizedLength = FloatVector.SPECIES_128.loopBound(length);
        FloatVector sum = FloatVector.zero(FloatVector.SPECIES_128);

        int i = 0;
        // Process the vectorized part
        for (; i < vectorizedLength; i += FloatVector.SPECIES_128.length()) {
            FloatVector a = FloatVector.fromMemorySegment(FloatVector.SPECIES_128, v1.get(), v1.offset(v1offset + i), ByteOrder.LITTLE_ENDIAN);
            FloatVector b = FloatVector.fromMemorySegment(FloatVector.SPECIES_128, v2.get(), v2.offset(v2offset + i), ByteOrder.LITTLE_ENDIAN);
            sum = sum.add(a.mul(b));
        }

        float res = sum.reduceLanes(VectorOperators.ADD);

        // Process the tail
        for (; i < length; ++i)
            res += v1.get(v1offset + i) * v2.get(v2offset + i);

        return res;
    }


    static float dotProduct256(OffHeapVectorFloat v1, int v1offset, OffHeapVectorFloat v2, int v2offset, int length) {

        if (length == FloatVector.SPECIES_256.length())
            return dot256(v1, v1offset, v2, v2offset);

        final int vectorizedLength = FloatVector.SPECIES_256.loopBound(length);
        FloatVector sum = FloatVector.zero(FloatVector.SPECIES_256);

        int i = 0;
        // Process the vectorized part
        for (; i < vectorizedLength; i += FloatVector.SPECIES_256.length()) {
            FloatVector a = FloatVector.fromMemorySegment(FloatVector.SPECIES_256, v1.get(), v1.offset(v1offset + i), ByteOrder.LITTLE_ENDIAN);
            FloatVector b = FloatVector.fromMemorySegment(FloatVector.SPECIES_256, v2.get(), v1.offset(v2offset + i), ByteOrder.LITTLE_ENDIAN);
            sum = sum.add(a.mul(b));
        }

        float res = sum.reduceLanes(VectorOperators.ADD);

        // Process the tail
        for (; i < length; ++i)
            res += v1.get(v1offset + i) * v2.get(v2offset + i);

        return res;
    }

    static float dotProductPreferred(OffHeapVectorFloat v1, int v1offset, OffHeapVectorFloat v2, int v2offset, int length) {

        if (length == FloatVector.SPECIES_PREFERRED.length())
            return dotPreferred(v1, v1offset, v2, v2offset);

        final int vectorizedLength = FloatVector.SPECIES_PREFERRED.loopBound(length);
        FloatVector sum = FloatVector.zero(FloatVector.SPECIES_PREFERRED);

        int i = 0;
        // Process the vectorized part
        for (; i < vectorizedLength; i += FloatVector.SPECIES_PREFERRED.length()) {
            FloatVector a = FloatVector.fromMemorySegment(FloatVector.SPECIES_PREFERRED, v1.get(), v1.offset(v1offset + i), ByteOrder.LITTLE_ENDIAN);
            FloatVector b = FloatVector.fromMemorySegment(FloatVector.SPECIES_PREFERRED, v2.get(), v2.offset(v2offset + i), ByteOrder.LITTLE_ENDIAN);
            sum = sum.add(a.mul(b));
        }

        float res = sum.reduceLanes(VectorOperators.ADD);

        // Process the tail
        for (; i < length; ++i)
            res += v1.get(v1offset + i) * v2.get(v2offset + i);

        return res;
    }

    static int dotProduct(OffHeapVectorByte v1, OffHeapVectorByte v2) {
        if (v1.length() != v2.length()) {
            throw new IllegalArgumentException("Vectors must have the same length");
        }
        var sum = IntVector.zero(IntVector.SPECIES_256);
        int vectorizedLength = ByteVector.SPECIES_64.loopBound(v1.length());

        // Process the vectorized part, convert from 8 bytes to 8 ints
        for (int i = 0; i < vectorizedLength; i += ByteVector.SPECIES_64.length()) {
            var a = ByteVector.fromMemorySegment(ByteVector.SPECIES_64, v1.get(), v1.offset(i), ByteOrder.LITTLE_ENDIAN).castShape(IntVector.SPECIES_256, 0);
            var b = ByteVector.fromMemorySegment(ByteVector.SPECIES_64, v2.get(), v2.offset(i), ByteOrder.LITTLE_ENDIAN).castShape(IntVector.SPECIES_256, 0);
            sum = sum.add(a.mul(b));
        }

        int res = sum.reduceLanes(VectorOperators.ADD);

        // Process the tail
        for (int i = vectorizedLength; i < v1.length(); i++) {
            res += v1.get(i) * v2.get(i);
        }

        return res;
    }

    static float cosineSimilarity(OffHeapVectorFloat v1, OffHeapVectorFloat v2) {
        if (v1.length() != v2.length()) {
            throw new IllegalArgumentException("Vectors must have the same length");
        }

        var vsum = FloatVector.zero(FloatVector.SPECIES_PREFERRED);
        var vaMagnitude = FloatVector.zero(FloatVector.SPECIES_PREFERRED);
        var vbMagnitude = FloatVector.zero(FloatVector.SPECIES_PREFERRED);

        int vectorizedLength = FloatVector.SPECIES_PREFERRED.loopBound(v1.length());
        // Process the vectorized part, convert from 8 bytes to 8 ints
        for (int i = 0; i < vectorizedLength; i += FloatVector.SPECIES_PREFERRED.length()) {
            var a = FloatVector.fromMemorySegment(FloatVector.SPECIES_PREFERRED, v1.get(), v1.offset(i), ByteOrder.LITTLE_ENDIAN);
            var b = FloatVector.fromMemorySegment(FloatVector.SPECIES_PREFERRED, v2.get(), v2.offset(i), ByteOrder.LITTLE_ENDIAN);
            vsum = vsum.add(a.mul(b));
            vaMagnitude = vaMagnitude.add(a.mul(a));
            vbMagnitude = vbMagnitude.add(b.mul(b));
        }

        float sum = vsum.reduceLanes(VectorOperators.ADD);
        float aMagnitude = vaMagnitude.reduceLanes(VectorOperators.ADD);
        float bMagnitude = vbMagnitude.reduceLanes(VectorOperators.ADD);

        // Process the tail
        for (int i = vectorizedLength; i < v1.length(); i++) {
            sum += v1.get(i) * v2.get(i);
            aMagnitude += v1.get(i) * v1.get(i);
            bMagnitude += v2.get(i) * v2.get(i);
        }

        return (float) (sum / Math.sqrt(aMagnitude * bMagnitude));
    }

    static float cosineSimilarity(OffHeapVectorByte v1, OffHeapVectorByte v2) {
        if (v1.length() != v2.length()) {
            throw new IllegalArgumentException("Vectors must have the same length");
        }

        var vsum = IntVector.zero(IntVector.SPECIES_256);
        var vaMagnitude = IntVector.zero(IntVector.SPECIES_256);
        var vbMagnitude = IntVector.zero(IntVector.SPECIES_256);

        int vectorizedLength = ByteVector.SPECIES_64.loopBound(v1.length());
        // Process the vectorized part, convert from 8 bytes to 8 ints
        for (int i = 0; i < vectorizedLength; i += ByteVector.SPECIES_64.length()) {
            var a = ByteVector.fromMemorySegment(ByteVector.SPECIES_64, v1.get(), v1.offset(i), ByteOrder.LITTLE_ENDIAN).castShape(IntVector.SPECIES_256, 0);
            var b = ByteVector.fromMemorySegment(ByteVector.SPECIES_64, v2.get(), v1.offset(i), ByteOrder.LITTLE_ENDIAN).castShape(IntVector.SPECIES_256, 0);
            vsum = vsum.add(a.mul(b));
            vaMagnitude = vaMagnitude.add(a.mul(a));
            vbMagnitude = vbMagnitude.add(b.mul(b));
        }

        int sum = vsum.reduceLanes(VectorOperators.ADD);
        int aMagnitude = vaMagnitude.reduceLanes(VectorOperators.ADD);
        int bMagnitude = vbMagnitude.reduceLanes(VectorOperators.ADD);

        // Process the tail
        for (int i = vectorizedLength; i < v1.length(); i++) {
            sum += v1.get(i) * v2.get(i);
            aMagnitude += v1.get(i) * v1.get(i);
            bMagnitude += v2.get(i) * v2.get(i);
        }

        return (float) (sum / Math.sqrt(aMagnitude * bMagnitude));
    }

    static float squareDistance64(float[] v1, int offset1, float[] v2, int offset2) {
        var a = FloatVector.fromArray(FloatVector.SPECIES_64, v1, offset1);
        var b = FloatVector.fromArray(FloatVector.SPECIES_64, v2, offset2);
        var diff = a.sub(b);
        return diff.mul(diff).reduceLanes(VectorOperators.ADD);
    }

    static float squareDistance128(float[] v1, int offset1, float[] v2, int offset2) {
        var a = FloatVector.fromArray(FloatVector.SPECIES_128, v1, offset1);
        var b = FloatVector.fromArray(FloatVector.SPECIES_128, v2, offset2);
        var diff = a.sub(b);
        return diff.mul(diff).reduceLanes(VectorOperators.ADD);
    }

    static float squareDistance256(float[] v1, int offset1, float[] v2, int offset2) {
        var a = FloatVector.fromArray(FloatVector.SPECIES_256, v1, offset1);
        var b = FloatVector.fromArray(FloatVector.SPECIES_256, v2, offset2);
        var diff = a.sub(b);
        return diff.mul(diff).reduceLanes(VectorOperators.ADD);
    }

    static float squareDistancePreferred(float[] v1, int offset1, float[] v2, int offset2) {
        var a = FloatVector.fromArray(FloatVector.SPECIES_PREFERRED, v1, offset1);
        var b = FloatVector.fromArray(FloatVector.SPECIES_PREFERRED, v2, offset2);
        var diff = a.sub(b);
        return diff.mul(diff).reduceLanes(VectorOperators.ADD);
    }

<<<<<<< HEAD
    static float squareDistance(OffHeapVectorFloat v1, OffHeapVectorFloat v2) {
        if (v1.length() != v2.length()) {
            throw new IllegalArgumentException("Vectors must have the same length");
=======
    static float squareDistance(float[] v1, float[] v2) {
        return squareDistance(v1, 0, v2, 0, v1.length);
    }

    static float squareDistance(float[] v1, int v1offset, float[] v2, int v2offset, final int length)
    {
        //Common case first
        if (length >= FloatVector.SPECIES_PREFERRED.length())
            return squareDistancePreferred(v1, v1offset, v2, v2offset, length);

        if (length < FloatVector.SPECIES_128.length())
            return squareDistance64(v1, v1offset, v2, v2offset, length);
        else if (length < FloatVector.SPECIES_256.length())
            return squareDistance128(v1, v1offset, v2, v2offset, length);
        else
            return squareDistance256(v1, v1offset, v2, v2offset, length);
    }

    static float squareDistance64(float[] v1, int v1offset, float[] v2, int v2offset, int length) {
        if (length == FloatVector.SPECIES_64.length())
            return squareDistance64(v1, v1offset, v2, v2offset);

        final int vectorizedLength = FloatVector.SPECIES_64.loopBound(length);
        FloatVector sum = FloatVector.zero(FloatVector.SPECIES_64);

        int i = 0;
        // Process the vectorized part
        for (; i < vectorizedLength; i += FloatVector.SPECIES_64.length()) {
            FloatVector a = FloatVector.fromArray(FloatVector.SPECIES_64, v1, v1offset + i);
            FloatVector b = FloatVector.fromArray(FloatVector.SPECIES_64, v2, v2offset + i);
            var diff = a.sub(b);
            sum = sum.add(diff.mul(diff));
>>>>>>> 2edd2eef
        }

<<<<<<< HEAD
        int vectorizedLength = FloatVector.SPECIES_PREFERRED.loopBound(v1.length());
        // Process the vectorized part
        for (int i = 0; i < vectorizedLength; i += FloatVector.SPECIES_PREFERRED.length()) {
            var a = FloatVector.fromMemorySegment(FloatVector.SPECIES_PREFERRED, v1.get(), v1.offset(i), ByteOrder.LITTLE_ENDIAN);
            var b = FloatVector.fromMemorySegment(FloatVector.SPECIES_PREFERRED, v2.get(), v1.offset(i), ByteOrder.LITTLE_ENDIAN);
=======
        float res = sum.reduceLanes(VectorOperators.ADD);

        // Process the tail
        for (; i < length; ++i) {
            var diff = v1[v1offset + i] - v2[v2offset + i];
            res += diff * diff;
        }

        return res;
    }

    static float squareDistance128(float[] v1, int v1offset, float[] v2, int v2offset, int length) {
        if (length == FloatVector.SPECIES_128.length())
            return squareDistance128(v1, v1offset, v2, v2offset);

        final int vectorizedLength = FloatVector.SPECIES_128.loopBound(length);
        FloatVector sum = FloatVector.zero(FloatVector.SPECIES_128);

        int i = 0;
        // Process the vectorized part
        for (; i < vectorizedLength; i += FloatVector.SPECIES_128.length()) {
            FloatVector a = FloatVector.fromArray(FloatVector.SPECIES_128, v1, v1offset + i);
            FloatVector b = FloatVector.fromArray(FloatVector.SPECIES_128, v2, v2offset + i);
            var diff = a.sub(b);
            sum = sum.add(diff.mul(diff));
        }

        float res = sum.reduceLanes(VectorOperators.ADD);

        // Process the tail
        for (; i < length; ++i) {
            var diff = v1[v1offset + i] - v2[v2offset + i];
            res += diff * diff;
        }

        return res;
    }


    static float squareDistance256(float[] v1, int v1offset, float[] v2, int v2offset, int length) {
        if (length == FloatVector.SPECIES_256.length())
            return squareDistance256(v1, v1offset, v2, v2offset);

        final int vectorizedLength = FloatVector.SPECIES_256.loopBound(length);
        FloatVector sum = FloatVector.zero(FloatVector.SPECIES_256);
>>>>>>> 2edd2eef

        int i = 0;
        // Process the vectorized part
        for (; i < vectorizedLength; i += FloatVector.SPECIES_256.length()) {
            FloatVector a = FloatVector.fromArray(FloatVector.SPECIES_256, v1, v1offset + i);
            FloatVector b = FloatVector.fromArray(FloatVector.SPECIES_256, v2, v2offset + i);
            var diff = a.sub(b);
            sum = sum.add(diff.mul(diff));
        }

        float res = sum.reduceLanes(VectorOperators.ADD);

        // Process the tail
<<<<<<< HEAD
        for (int i = vectorizedLength; i < v1.length(); i++) {
            diffSumSquared += (v1.get(i) - v2.get(i)) * (v1.get(i) - v2.get(i));
=======
        for (; i < length; ++i) {
            var diff = v1[v1offset + i] - v2[v2offset + i];
            res += diff * diff;
>>>>>>> 2edd2eef
        }

        return res;
    }

    static float squareDistancePreferred(float[] v1, int v1offset, float[] v2, int v2offset, int length) {

        if (length == FloatVector.SPECIES_PREFERRED.length())
            return squareDistancePreferred(v1, v1offset, v2, v2offset);

        final int vectorizedLength = FloatVector.SPECIES_PREFERRED.loopBound(length);
        FloatVector sum = FloatVector.zero(FloatVector.SPECIES_PREFERRED);

        int i = 0;
        // Process the vectorized part
        for (; i < vectorizedLength; i += FloatVector.SPECIES_PREFERRED.length()) {
            FloatVector a = FloatVector.fromArray(FloatVector.SPECIES_PREFERRED, v1, v1offset + i);
            FloatVector b = FloatVector.fromArray(FloatVector.SPECIES_PREFERRED, v2, v2offset + i);
            var diff = a.sub(b);
            sum = sum.add(diff.mul(diff));
        }

        float res = sum.reduceLanes(VectorOperators.ADD);

        // Process the tail
        for (; i < length; ++i) {
            var diff = v1[v1offset + i] - v2[v2offset + i];
            res += diff * diff;
        }

        return res;
    }

    static int squareDistance(OffHeapVectorByte v1, OffHeapVectorByte v2) {
        if (v1.length() != v2.length()) {
            throw new IllegalArgumentException("Vectors must have the same length");
        }

        var vdiffSumSquared = IntVector.zero(IntVector.SPECIES_256);

        int vectorizedLength = ByteVector.SPECIES_64.loopBound(v1.length());
        // Process the vectorized part
        for (int i = 0; i < vectorizedLength; i += ByteVector.SPECIES_64.length()) {
            var a = ByteVector.fromMemorySegment(ByteVector.SPECIES_64, v1.get(), v1.offset(i), ByteOrder.LITTLE_ENDIAN).castShape(IntVector.SPECIES_256, 0);
            var b = ByteVector.fromMemorySegment(ByteVector.SPECIES_64, v2.get(), v2.offset(i), ByteOrder.LITTLE_ENDIAN).castShape(IntVector.SPECIES_256, 0);

            var diff = a.sub(b);
            vdiffSumSquared = vdiffSumSquared.add(diff.mul(diff));
        }

        int diffSumSquared = vdiffSumSquared.reduceLanes(VectorOperators.ADD);

        // Process the tail
        for (int i = vectorizedLength; i < v1.length(); i++) {
            diffSumSquared += (v1.get(i) - v2.get(i)) * (v1.get(i) - v2.get(i));
        }

        return diffSumSquared;
    }

    static void addInPlace(OffHeapVectorFloat v1, OffHeapVectorFloat v2) {
        if (v1.length() != v2.length()) {
            throw new IllegalArgumentException("Vectors must have the same length");
        }

        int vectorizedLength = FloatVector.SPECIES_PREFERRED.loopBound(v1.length());

        // Process the vectorized part
        for (int i = 0; i < vectorizedLength; i += FloatVector.SPECIES_PREFERRED.length()) {
            var a = FloatVector.fromMemorySegment(FloatVector.SPECIES_PREFERRED, v1.get(), v1.offset(i), ByteOrder.LITTLE_ENDIAN);
            var b = FloatVector.fromMemorySegment(FloatVector.SPECIES_PREFERRED, v2.get(), v1.offset(i), ByteOrder.LITTLE_ENDIAN);
            a.add(b).intoMemorySegment(v1.get(), v1.offset(i), ByteOrder.LITTLE_ENDIAN);
        }

        // Process the tail
        for (int i = vectorizedLength; i < v1.length(); i++) {
            v1.set(i,  v1.get(i) + v2.get(i));
        }
    }

    static VectorFloat<?> sub(OffHeapVectorFloat lhs, OffHeapVectorFloat rhs) {
        if (lhs.length() != rhs.length()) {
            throw new IllegalArgumentException("Vectors must have the same length");
        }

        OffHeapVectorFloat result = new OffHeapVectorFloat(lhs.length());
        int vectorizedLength = (lhs.length() / FloatVector.SPECIES_PREFERRED.length()) * FloatVector.SPECIES_PREFERRED.length();

        // Process the vectorized part
        for (int i = 0; i < vectorizedLength; i += FloatVector.SPECIES_PREFERRED.length()) {
            var a = FloatVector.fromMemorySegment(FloatVector.SPECIES_PREFERRED, lhs.get(), lhs.offset(i), ByteOrder.LITTLE_ENDIAN);
            var b = FloatVector.fromMemorySegment(FloatVector.SPECIES_PREFERRED, rhs.get(), rhs.offset(i), ByteOrder.LITTLE_ENDIAN);
            var subResult = a.sub(b);
            subResult.intoMemorySegment(result.get(), result.offset(i), ByteOrder.LITTLE_ENDIAN);
        }

        // Process the tail
        for (int i = vectorizedLength; i < lhs.length(); i++) {
            result.set(i, lhs.get(i) - rhs.get(i));
        }

        return result;
    }
}<|MERGE_RESOLUTION|>--- conflicted
+++ resolved
@@ -26,10 +26,6 @@
 import java.util.List;
 
 final class SimdOps {
-    static {
-        System.setProperty("jdk.incubator.vector.VECTOR_ACCESS_OOB_CHECK", "0");
-    }
-
     static float sum(OffHeapVectorFloat vector) {
         var sum = FloatVector.zero(FloatVector.SPECIES_PREFERRED);
         int vectorizedLength = FloatVector.SPECIES_PREFERRED.loopBound(vector.length());
@@ -316,44 +312,39 @@
         return (float) (sum / Math.sqrt(aMagnitude * bMagnitude));
     }
 
-    static float squareDistance64(float[] v1, int offset1, float[] v2, int offset2) {
-        var a = FloatVector.fromArray(FloatVector.SPECIES_64, v1, offset1);
-        var b = FloatVector.fromArray(FloatVector.SPECIES_64, v2, offset2);
+    static float squareDistance64(OffHeapVectorFloat v1, int offset1, OffHeapVectorFloat v2, int offset2) {
+        var a = FloatVector.fromMemorySegment(FloatVector.SPECIES_64, v1.get(), v1.offset(offset1), ByteOrder.LITTLE_ENDIAN);
+        var b = FloatVector.fromMemorySegment(FloatVector.SPECIES_64, v2.get(), v2.offset(offset2), ByteOrder.LITTLE_ENDIAN);
         var diff = a.sub(b);
         return diff.mul(diff).reduceLanes(VectorOperators.ADD);
     }
 
-    static float squareDistance128(float[] v1, int offset1, float[] v2, int offset2) {
-        var a = FloatVector.fromArray(FloatVector.SPECIES_128, v1, offset1);
-        var b = FloatVector.fromArray(FloatVector.SPECIES_128, v2, offset2);
+    static float squareDistance128(OffHeapVectorFloat v1, int offset1, OffHeapVectorFloat v2, int offset2) {
+        var a = FloatVector.fromMemorySegment(FloatVector.SPECIES_128, v1.get(), v1.offset(offset1), ByteOrder.LITTLE_ENDIAN);
+        var b = FloatVector.fromMemorySegment(FloatVector.SPECIES_128, v2.get(), v2.offset(offset2), ByteOrder.LITTLE_ENDIAN);
         var diff = a.sub(b);
         return diff.mul(diff).reduceLanes(VectorOperators.ADD);
     }
 
-    static float squareDistance256(float[] v1, int offset1, float[] v2, int offset2) {
-        var a = FloatVector.fromArray(FloatVector.SPECIES_256, v1, offset1);
-        var b = FloatVector.fromArray(FloatVector.SPECIES_256, v2, offset2);
+    static float squareDistance256(OffHeapVectorFloat v1, int offset1, OffHeapVectorFloat v2, int offset2) {
+        var a = FloatVector.fromMemorySegment(FloatVector.SPECIES_256, v1.get(), v1.offset(offset1), ByteOrder.LITTLE_ENDIAN);
+        var b = FloatVector.fromMemorySegment(FloatVector.SPECIES_256, v2.get(), v2.offset(offset2), ByteOrder.LITTLE_ENDIAN);
         var diff = a.sub(b);
         return diff.mul(diff).reduceLanes(VectorOperators.ADD);
     }
 
-    static float squareDistancePreferred(float[] v1, int offset1, float[] v2, int offset2) {
-        var a = FloatVector.fromArray(FloatVector.SPECIES_PREFERRED, v1, offset1);
-        var b = FloatVector.fromArray(FloatVector.SPECIES_PREFERRED, v2, offset2);
+    static float squareDistancePreferred(OffHeapVectorFloat v1, int offset1, OffHeapVectorFloat v2, int offset2) {
+        var a = FloatVector.fromMemorySegment(FloatVector.SPECIES_PREFERRED, v1.get(), v1.offset(offset1), ByteOrder.LITTLE_ENDIAN);
+        var b = FloatVector.fromMemorySegment(FloatVector.SPECIES_PREFERRED, v2.get(), v2.offset(offset2), ByteOrder.LITTLE_ENDIAN);
         var diff = a.sub(b);
         return diff.mul(diff).reduceLanes(VectorOperators.ADD);
     }
 
-<<<<<<< HEAD
     static float squareDistance(OffHeapVectorFloat v1, OffHeapVectorFloat v2) {
-        if (v1.length() != v2.length()) {
-            throw new IllegalArgumentException("Vectors must have the same length");
-=======
-    static float squareDistance(float[] v1, float[] v2) {
-        return squareDistance(v1, 0, v2, 0, v1.length);
-    }
-
-    static float squareDistance(float[] v1, int v1offset, float[] v2, int v2offset, final int length)
+        return squareDistance(v1, 0, v2, 0, v1.length());
+    }
+
+    static float squareDistance(OffHeapVectorFloat v1, int v1offset, OffHeapVectorFloat v2, int v2offset, final int length)
     {
         //Common case first
         if (length >= FloatVector.SPECIES_PREFERRED.length())
@@ -367,7 +358,7 @@
             return squareDistance256(v1, v1offset, v2, v2offset, length);
     }
 
-    static float squareDistance64(float[] v1, int v1offset, float[] v2, int v2offset, int length) {
+    static float squareDistance64(OffHeapVectorFloat v1, int v1offset, OffHeapVectorFloat v2, int v2offset, int length) {
         if (length == FloatVector.SPECIES_64.length())
             return squareDistance64(v1, v1offset, v2, v2offset);
 
@@ -377,32 +368,24 @@
         int i = 0;
         // Process the vectorized part
         for (; i < vectorizedLength; i += FloatVector.SPECIES_64.length()) {
-            FloatVector a = FloatVector.fromArray(FloatVector.SPECIES_64, v1, v1offset + i);
-            FloatVector b = FloatVector.fromArray(FloatVector.SPECIES_64, v2, v2offset + i);
+            FloatVector a = FloatVector.fromMemorySegment(FloatVector.SPECIES_64, v1.get(), v1.offset(v1offset + i), ByteOrder.LITTLE_ENDIAN);
+            FloatVector b = FloatVector.fromMemorySegment(FloatVector.SPECIES_64, v2.get(), v2.offset(v2offset + i), ByteOrder.LITTLE_ENDIAN);
             var diff = a.sub(b);
             sum = sum.add(diff.mul(diff));
->>>>>>> 2edd2eef
-        }
-
-<<<<<<< HEAD
-        int vectorizedLength = FloatVector.SPECIES_PREFERRED.loopBound(v1.length());
-        // Process the vectorized part
-        for (int i = 0; i < vectorizedLength; i += FloatVector.SPECIES_PREFERRED.length()) {
-            var a = FloatVector.fromMemorySegment(FloatVector.SPECIES_PREFERRED, v1.get(), v1.offset(i), ByteOrder.LITTLE_ENDIAN);
-            var b = FloatVector.fromMemorySegment(FloatVector.SPECIES_PREFERRED, v2.get(), v1.offset(i), ByteOrder.LITTLE_ENDIAN);
-=======
+        }
+
         float res = sum.reduceLanes(VectorOperators.ADD);
 
         // Process the tail
         for (; i < length; ++i) {
-            var diff = v1[v1offset + i] - v2[v2offset + i];
+            var diff = v1.get(v1offset + i) - v2.get(v2offset + i);
             res += diff * diff;
         }
 
         return res;
     }
 
-    static float squareDistance128(float[] v1, int v1offset, float[] v2, int v2offset, int length) {
+    static float squareDistance128(OffHeapVectorFloat v1, int v1offset, OffHeapVectorFloat v2, int v2offset, int length) {
         if (length == FloatVector.SPECIES_128.length())
             return squareDistance128(v1, v1offset, v2, v2offset);
 
@@ -412,8 +395,8 @@
         int i = 0;
         // Process the vectorized part
         for (; i < vectorizedLength; i += FloatVector.SPECIES_128.length()) {
-            FloatVector a = FloatVector.fromArray(FloatVector.SPECIES_128, v1, v1offset + i);
-            FloatVector b = FloatVector.fromArray(FloatVector.SPECIES_128, v2, v2offset + i);
+            FloatVector a = FloatVector.fromMemorySegment(FloatVector.SPECIES_128, v1.get(), v1.offset(v1offset + i), ByteOrder.LITTLE_ENDIAN);
+            FloatVector b = FloatVector.fromMemorySegment(FloatVector.SPECIES_128, v2.get(), v2.offset(v2offset + i), ByteOrder.LITTLE_ENDIAN);
             var diff = a.sub(b);
             sum = sum.add(diff.mul(diff));
         }
@@ -422,7 +405,7 @@
 
         // Process the tail
         for (; i < length; ++i) {
-            var diff = v1[v1offset + i] - v2[v2offset + i];
+            var diff = v1.get(v1offset + i) - v2.get(v2offset + i);
             res += diff * diff;
         }
 
@@ -430,19 +413,18 @@
     }
 
 
-    static float squareDistance256(float[] v1, int v1offset, float[] v2, int v2offset, int length) {
+    static float squareDistance256(OffHeapVectorFloat v1, int v1offset, OffHeapVectorFloat v2, int v2offset, int length) {
         if (length == FloatVector.SPECIES_256.length())
             return squareDistance256(v1, v1offset, v2, v2offset);
 
         final int vectorizedLength = FloatVector.SPECIES_256.loopBound(length);
         FloatVector sum = FloatVector.zero(FloatVector.SPECIES_256);
->>>>>>> 2edd2eef
 
         int i = 0;
         // Process the vectorized part
         for (; i < vectorizedLength; i += FloatVector.SPECIES_256.length()) {
-            FloatVector a = FloatVector.fromArray(FloatVector.SPECIES_256, v1, v1offset + i);
-            FloatVector b = FloatVector.fromArray(FloatVector.SPECIES_256, v2, v2offset + i);
+            FloatVector a = FloatVector.fromMemorySegment(FloatVector.SPECIES_256, v1.get(), v1.offset(v1offset + i), ByteOrder.LITTLE_ENDIAN);
+            FloatVector b = FloatVector.fromMemorySegment(FloatVector.SPECIES_256, v2.get(), v2.offset(v2offset + i), ByteOrder.LITTLE_ENDIAN);
             var diff = a.sub(b);
             sum = sum.add(diff.mul(diff));
         }
@@ -450,20 +432,15 @@
         float res = sum.reduceLanes(VectorOperators.ADD);
 
         // Process the tail
-<<<<<<< HEAD
-        for (int i = vectorizedLength; i < v1.length(); i++) {
-            diffSumSquared += (v1.get(i) - v2.get(i)) * (v1.get(i) - v2.get(i));
-=======
         for (; i < length; ++i) {
-            var diff = v1[v1offset + i] - v2[v2offset + i];
+            var diff = v1.get(v1offset + i) - v2.get(v2offset + i);
             res += diff * diff;
->>>>>>> 2edd2eef
-        }
-
-        return res;
-    }
-
-    static float squareDistancePreferred(float[] v1, int v1offset, float[] v2, int v2offset, int length) {
+        }
+
+        return res;
+    }
+
+    static float squareDistancePreferred(OffHeapVectorFloat v1, int v1offset, OffHeapVectorFloat v2, int v2offset, int length) {
 
         if (length == FloatVector.SPECIES_PREFERRED.length())
             return squareDistancePreferred(v1, v1offset, v2, v2offset);
@@ -474,8 +451,8 @@
         int i = 0;
         // Process the vectorized part
         for (; i < vectorizedLength; i += FloatVector.SPECIES_PREFERRED.length()) {
-            FloatVector a = FloatVector.fromArray(FloatVector.SPECIES_PREFERRED, v1, v1offset + i);
-            FloatVector b = FloatVector.fromArray(FloatVector.SPECIES_PREFERRED, v2, v2offset + i);
+            FloatVector a = FloatVector.fromMemorySegment(FloatVector.SPECIES_PREFERRED, v1.get(), v1.offset(v1offset + i), ByteOrder.LITTLE_ENDIAN);
+            FloatVector b = FloatVector.fromMemorySegment(FloatVector.SPECIES_PREFERRED, v2.get(), v2.offset(v2offset + i), ByteOrder.LITTLE_ENDIAN);
             var diff = a.sub(b);
             sum = sum.add(diff.mul(diff));
         }
@@ -484,7 +461,7 @@
 
         // Process the tail
         for (; i < length; ++i) {
-            var diff = v1[v1offset + i] - v2[v2offset + i];
+            var diff = v1.get(v1offset + i) - v2.get(v2offset + i);
             res += diff * diff;
         }
 
@@ -518,17 +495,28 @@
         return diffSumSquared;
     }
 
+    static void addInPlace64(OffHeapVectorFloat v1, OffHeapVectorFloat v2) {
+        var a = FloatVector.fromMemorySegment(FloatVector.SPECIES_64, v1.get(), 0, ByteOrder.LITTLE_ENDIAN);
+        var b = FloatVector.fromMemorySegment(FloatVector.SPECIES_64, v2.get(), 0, ByteOrder.LITTLE_ENDIAN);
+        a.add(b).intoMemorySegment(v1.get(), v1.offset(0), ByteOrder.LITTLE_ENDIAN);
+    }
+
     static void addInPlace(OffHeapVectorFloat v1, OffHeapVectorFloat v2) {
         if (v1.length() != v2.length()) {
             throw new IllegalArgumentException("Vectors must have the same length");
         }
 
+        if (v1.length() == 2) {
+            addInPlace64(v1, v2);
+            return;
+        }
+
         int vectorizedLength = FloatVector.SPECIES_PREFERRED.loopBound(v1.length());
 
         // Process the vectorized part
         for (int i = 0; i < vectorizedLength; i += FloatVector.SPECIES_PREFERRED.length()) {
             var a = FloatVector.fromMemorySegment(FloatVector.SPECIES_PREFERRED, v1.get(), v1.offset(i), ByteOrder.LITTLE_ENDIAN);
-            var b = FloatVector.fromMemorySegment(FloatVector.SPECIES_PREFERRED, v2.get(), v1.offset(i), ByteOrder.LITTLE_ENDIAN);
+            var b = FloatVector.fromMemorySegment(FloatVector.SPECIES_PREFERRED, v2.get(), v2.offset(i), ByteOrder.LITTLE_ENDIAN);
             a.add(b).intoMemorySegment(v1.get(), v1.offset(i), ByteOrder.LITTLE_ENDIAN);
         }
 
