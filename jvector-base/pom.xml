<?xml version="1.0" encoding="UTF-8"?>
<project xmlns="http://maven.apache.org/POM/4.0.0"
         xmlns:xsi="http://www.w3.org/2001/XMLSchema-instance"
         xsi:schemaLocation="http://maven.apache.org/POM/4.0.0
                             http://maven.apache.org/xsd/maven-4.0.0.xsd">
    <modelVersion>4.0.0</modelVersion>
    <parent>
        <groupId>io.github.jbellis</groupId>
        <artifactId>jvector-parent</artifactId>
        <version>${revision}</version>
    </parent>
    <artifactId>jvector-base</artifactId>
    <name>Base</name>
<<<<<<< HEAD
    <build>
        <plugins>
            <plugin>
                <artifactId>maven-surefire-plugin</artifactId>
                <version>3.1.2</version>
                <configuration>
                    <skip>false</skip>
                </configuration>
            </plugin>
            <plugin>
                <groupId>org.codehaus.mojo</groupId>
                <artifactId>exec-maven-plugin</artifactId>
                <configuration>
                    <skip>true</skip>
                </configuration>
            </plugin>
        </plugins>
    </build>
    <dependencies>
        <dependency>
            <groupId>org.junit.jupiter</groupId>
            <artifactId>junit-jupiter-engine</artifactId>
            <scope>test</scope>
        </dependency>
        <dependency>
            <groupId>com.carrotsearch.randomizedtesting</groupId>
            <artifactId>randomizedtesting-runner</artifactId>
            <scope>test</scope>
        </dependency>
        <dependency>
            <groupId>org.openjdk.jmh</groupId>
            <artifactId>jmh-core</artifactId>
            <scope>test</scope>
        </dependency>
        <dependency>
            <groupId>org.openjdk.jmh</groupId>
            <artifactId>jmh-generator-annprocess</artifactId>
            <scope>test</scope>
        </dependency>
    </dependencies>
    <profiles>
        <profile>
            <id>jdk11</id>
            <build>
                <plugins>
                    <plugin>
                        <groupId>org.codehaus.mojo</groupId>
                        <artifactId>exec-maven-plugin</artifactId>
                        <configuration>
                            <skip>false</skip>
                        </configuration>
                        <executions>
                            <execution>
                                <id>sift</id>
                                <configuration>
                                    <arguments>
                                        <argument>-classpath</argument>
                                        <classpath/>
                                        <argument>-ea</argument>
                                        <argument>com.github.jbellis.jvector.example.SiftSmall</argument>
                                    </arguments>
                                </configuration>
                            </execution>
                            <execution>
                                <id>bench</id>
                                <configuration>
                                    <arguments>
                                        <argument>-classpath</argument>
                                        <classpath/>
                                        <argument>-Xmx32G</argument>
                                        <argument>-ea</argument>
                                        <argument>com.github.jbellis.jvector.example.Bench</argument>
                                    </arguments>
                                </configuration>
                            </execution>
                            <execution>
                                <id>deep100m</id>
                                <configuration>
                                    <arguments>
                                        <argument>-classpath</argument>
                                        <classpath/>
                                        <argument>-Xmx256G</argument>
                                        <argument>-ea</argument>
                                        <argument>com.github.jbellis.jvector.example.Deep100MWriter</argument>
                                    </arguments>
                                </configuration>
                            </execution>
                        </executions>
                    </plugin>
                </plugins>
            </build>
        </profile>
    </profiles>
=======
>>>>>>> 47c43b58
</project><|MERGE_RESOLUTION|>--- conflicted
+++ resolved
@@ -11,100 +11,4 @@
     </parent>
     <artifactId>jvector-base</artifactId>
     <name>Base</name>
-<<<<<<< HEAD
-    <build>
-        <plugins>
-            <plugin>
-                <artifactId>maven-surefire-plugin</artifactId>
-                <version>3.1.2</version>
-                <configuration>
-                    <skip>false</skip>
-                </configuration>
-            </plugin>
-            <plugin>
-                <groupId>org.codehaus.mojo</groupId>
-                <artifactId>exec-maven-plugin</artifactId>
-                <configuration>
-                    <skip>true</skip>
-                </configuration>
-            </plugin>
-        </plugins>
-    </build>
-    <dependencies>
-        <dependency>
-            <groupId>org.junit.jupiter</groupId>
-            <artifactId>junit-jupiter-engine</artifactId>
-            <scope>test</scope>
-        </dependency>
-        <dependency>
-            <groupId>com.carrotsearch.randomizedtesting</groupId>
-            <artifactId>randomizedtesting-runner</artifactId>
-            <scope>test</scope>
-        </dependency>
-        <dependency>
-            <groupId>org.openjdk.jmh</groupId>
-            <artifactId>jmh-core</artifactId>
-            <scope>test</scope>
-        </dependency>
-        <dependency>
-            <groupId>org.openjdk.jmh</groupId>
-            <artifactId>jmh-generator-annprocess</artifactId>
-            <scope>test</scope>
-        </dependency>
-    </dependencies>
-    <profiles>
-        <profile>
-            <id>jdk11</id>
-            <build>
-                <plugins>
-                    <plugin>
-                        <groupId>org.codehaus.mojo</groupId>
-                        <artifactId>exec-maven-plugin</artifactId>
-                        <configuration>
-                            <skip>false</skip>
-                        </configuration>
-                        <executions>
-                            <execution>
-                                <id>sift</id>
-                                <configuration>
-                                    <arguments>
-                                        <argument>-classpath</argument>
-                                        <classpath/>
-                                        <argument>-ea</argument>
-                                        <argument>com.github.jbellis.jvector.example.SiftSmall</argument>
-                                    </arguments>
-                                </configuration>
-                            </execution>
-                            <execution>
-                                <id>bench</id>
-                                <configuration>
-                                    <arguments>
-                                        <argument>-classpath</argument>
-                                        <classpath/>
-                                        <argument>-Xmx32G</argument>
-                                        <argument>-ea</argument>
-                                        <argument>com.github.jbellis.jvector.example.Bench</argument>
-                                    </arguments>
-                                </configuration>
-                            </execution>
-                            <execution>
-                                <id>deep100m</id>
-                                <configuration>
-                                    <arguments>
-                                        <argument>-classpath</argument>
-                                        <classpath/>
-                                        <argument>-Xmx256G</argument>
-                                        <argument>-ea</argument>
-                                        <argument>com.github.jbellis.jvector.example.Deep100MWriter</argument>
-                                    </arguments>
-                                </configuration>
-                            </execution>
-                        </executions>
-                    </plugin>
-                </plugins>
-            </build>
-        </profile>
-    </profiles>
-=======
->>>>>>> 47c43b58
 </project>