--- conflicted
+++ resolved
@@ -1,16 +1,11 @@
 package io.github.jbellis.jvector.util;
 
+import java.util.Objects;
 import java.util.concurrent.LinkedBlockingQueue;
 import java.util.concurrent.atomic.AtomicInteger;
 import java.util.function.Supplier;
 import java.util.stream.Stream;
 
-<<<<<<< HEAD
-import org.jctools.queues.MpmcUnboundedXaddArrayQueue;
-
-
-=======
->>>>>>> d31f1c86
 /**
  * Allows any object to be pooled and released when work is done.
  * This is an alternative to using {@link ThreadLocal}.
@@ -99,28 +94,12 @@
 
     final static class ThreadPooling<T> extends PoolingSupport<T>
     {
-<<<<<<< HEAD
         private final ThreadLocal<Pooled<T>> threadLocal;
-=======
-        private final int limit;
-        private final AtomicInteger created;
-        private final LinkedBlockingQueue<T> queue;
->>>>>>> d31f1c86
         private final Supplier<T> initialValue;
 
-        private final MpmcUnboundedXaddArrayQueue<T> queue;
-
-<<<<<<< HEAD
         private ThreadPooling(Supplier<T> initialValue) {
-=======
-        private ThreadPooling(int threadLimit, Supplier<T> initialValue) {
-            this.limit = threadLimit;
-            this.created = new AtomicInteger(0);
-            this.queue = new LinkedBlockingQueue<>(threadLimit);
->>>>>>> d31f1c86
             this.initialValue = initialValue;
             this.threadLocal = new ThreadLocal<>();
-            this.queue = new MpmcUnboundedXaddArrayQueue<>(128);
         }
 
         @Override
@@ -130,14 +109,13 @@
                 return val;
 
             val = new Pooled<>(this, initialValue.get());
-            queue.offer(val.get());
             threadLocal.set(val);
             return val;
         }
 
         @Override
         public Stream<T> stream() {
-            return queue.stream();
+            throw new UnsupportedOperationException();
         }
 
         @Override
@@ -174,13 +152,13 @@
     final static class QueuedPooling<T> extends PoolingSupport<T> {
         private final int limit;
         private final AtomicInteger created;
-        private final MpmcUnboundedXaddArrayQueue<Pooled<T>> queue;
+        private final LinkedBlockingQueue<Pooled<T>> queue;
         private final Supplier<T> initialValue;
 
         private QueuedPooling(int limit, Supplier<T> initialValue) {
             this.limit = limit;
             this.created = new AtomicInteger(0);
-            this.queue = new MpmcUnboundedXaddArrayQueue<>(128);
+            this.queue = new LinkedBlockingQueue<>(limit);
             this.initialValue = initialValue;
         }
 
@@ -202,7 +180,7 @@
             if (queue.size() < created.get())
                 throw new IllegalStateException("close() was not called on all pooled objects yet");
 
-            return queue.stream().map(Pooled::get);
+            return queue.stream().filter(Objects::nonNull).map(Pooled::get);
         }
 
         @Override
